--- conflicted
+++ resolved
@@ -464,15 +464,8 @@
           <div class="probootstrap-block-image">
             <figure><img src="img/img_square_10.webp"></figure>
             <div class="text">
-<<<<<<< HEAD
-              <!-- <span class="date">23 февраля 2021</span> -->
-              <h3>Церковь и армия</h3>
-              <p>Работа с военными</p>
-              <!-- <p class="text-center"><a href="#" class="probootstrap-custom-link link-sm">Читать дальше</a></p> -->
-=======
               <span class="date">февраль 2021</span>
               <h3>Духовное окормление военных</h3>
->>>>>>> cb87a430
             </div>
           </div>
         </div>
